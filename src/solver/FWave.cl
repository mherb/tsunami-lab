// Use local or global memory according to preprocessor definition
#ifdef MEM_LOCAL
#define SOLVER_MEM __local
#else
#define SOLVER_MEM __global
#endif

// Gravity in m/s^2
#define GRAVITY 9.81f

// Numerical tolerance for comparisons
#define TOLERANCE 0.00001

/**
 * OpenCl FWave solver Kernel function
 * 
 * Compute net updates and maximum wavespeed for a single edge
 *
 * @param[in]   h_l                 Left-side water height
 * @param[in]   h_r                 Right-side water height
 * @param[in]   hu_l                Left-side momentum
 * @param[in]   hu_r                Right-side momentum
 * @param[in]   b_l                 Left-side bathymetry
 * @param[in]   b_r                 Right-side bathymetry
 * @param[out]  net_update_h_l      Left net update (water height)
 * @param[out]  net_update_h_r      Right net update (water height)
 * @param[out]  net_update_hu_l     Left net update (momentum)
 * @param[out]  net_update_hu_r     Right net update (momentum)
 * @param[out]  max_wave_speed      Maximum wave speed
 */
__kernel void computeNetUpdates(
    float h_l, float h_r,
    float hu_l, float hu_r,
    float b_l, float b_r,
    SOLVER_MEM float* net_update_h_l, SOLVER_MEM float* net_update_h_r,
    SOLVER_MEM float* net_update_hu_l, SOLVER_MEM float* net_update_hu_r,
    SOLVER_MEM float* max_wave_speed) {
    
    float2 h  = (float2)( h_l,  h_r  );
    float2 hu = (float2)( hu_l, hu_r );
    float2 b  = (float2)( b_l,  b_r  );
    
    // Hint: maybe use native_* functions (Table 6.9) for roots and division?
    
    // TODO: init the buffers with zero using clEnqueueFillBuffer
    // so we don't have to do that in the kernel
    *net_update_h_l = 0.f;
    *net_update_h_r = 0.f;
    *net_update_hu_l = 0.f;
    *net_update_hu_r = 0.f;
    *max_wave_speed = 0.f;
    
    // handle edge case "both heights numerically zero"
    // in that case, just return zero for everything
    if(h.x < TOLERANCE && h.y < TOLERANCE)
        return;
    
    // Boundary type: Regular (0), Reflecting Left Boundary (1), Reflecting Right Boundary (2)
    // TODO: maybe use typedef or #defines here
    unsigned char boundary_type = 0;
    
    // Check for dry-wet / wet-dry cases
    // Handle bathymetry edge-cases (wet-dry / dry-wet)
<<<<<<< HEAD
    if(b.x > -tolerance && b.y > -tolerance) {
        // left and right cell are both dry
        // nothing to do here
        return;
	}else{

	// b.x <= -tolerance && b.y > -tolerance
	int rightCellDry = (b.x <= -tolerance)*(b.y > -tolerance);
        // right one is a dry cell: reflecting boundary
        // right cell should be the same height and bathymetry
        // but opposite momentum
		h.y = rightCellDry * h.x + !rightCellDry * h.y;
		hu.y = -rightCellDry * hu.x + !rightCellDry * hu.y;
		b.y = rightCellDry * b.x + !rightCellDry * b.y;
        boundary_type = rightCellDry * 2 + !rightCellDry * boundary_type;

	// b.y <= -tolerance && b.x > -tolerance
	int leftCellDry = (b.y <= -tolerance)*(b.x > -tolerance);
        // left one is a dry cell: reflecting boundary
        // left cell should be the same height and bathymetry
        // but opposite momentum
		h.x = leftCellDry * h.y + !leftCellDry * h.x;
		hu.x = - leftCellDry * hu.y + !leftCellDry * hu.x;
		b.x = leftCellDry * b.y + !leftCellDry * b.x;
        boundary_type = leftCellDry * 1 + !leftCellDry * boundary_type;
=======
    if(b.x <= -TOLERANCE && b.y <= -TOLERANCE) {
        // left and right cell are both wet
        // no need to change values
    } else if(b.x <= -TOLERANCE) {
        // right one is a dry cell: reflecting boundary
        // right cell should be the same height and bathymetry
        // but opposite momentum
        h.y = h.x;
        hu.y = -hu.x;
        b.y = b.x;
        boundary_type = 2;
    } else if(b.y <= -TOLERANCE) {
        // left one is a dry cell: reflecting boundary
        // left cell should be the same height and bathymetry
        // but opposite momentum
        h.x = h.y;
        hu.x = -hu.y;
        b.x = b.y;
        boundary_type = 1;
    } else {
        // left and right cell are both dry
        // nothing to do here
        return;
>>>>>>> e76dd789
    }
    
    const float u_l = (h.x > TOLERANCE) ? (hu.x / h.x) : 0.f;
    const float u_r = (h.y > TOLERANCE) ? (hu.y / h.y) : 0.f;
    float2 u = (float2)(u_l, u_r);
    
    
    float2 sqrt_h = sqrt(h);
    // compute velocity
    float velocity = dot(u, sqrt_h) / ( sqrt_h.x + sqrt_h.y );
    //compute phase velocity
    float phase_velocity = sqrt(0.5f * GRAVITY * ( h.x + h.y ) );
    // Compute eigenvalues lambda
    float2 lambda = (float2)(velocity - phase_velocity, velocity + phase_velocity);
    
    // Compute flux jump
    u.x = -u.x; // negate first component of u to use dot product
    float2 delta_f = (float2)(hu.y - hu.x,
        dot(u, hu) + 0.5f * GRAVITY * dot(h, (float2)(-h.x + b.y - b.x, h.y + b.y - b.x)));
    
    // Compute the eigencoefficients alpha needed
    // to compute the resulting waves.
    float2 alpha = (float2)(dot((float2)(lambda.y, -1.f), delta_f), dot((float2)(-lambda.x, 1.f), delta_f));
    alpha /= (lambda.y - lambda.x);
    
    // Compute max wavespeed
    *max_wave_speed = fmax(fabs(lambda.x), fabs(lambda.y));
    
    float2 net_update_left =  (float2)( 0.f, 0.f );
    float2 net_update_right = (float2)( 0.f, 0.f );
    // Compute net updates
<<<<<<< HEAD
        //if(lambda.x < 0.f && boundary_type != 1)
        net_update_h.x += (lambda.x < 0.f)*(boundary_type != 1)*(alpha.x);
        net_update_hu.x += (lambda.x < 0.f)*(boundary_type != 1)*(alpha.x * lambda.x);
        
		//if(lambda.x >= 0.f && boundary_type != 2)
		net_update_h.y += (lambda.x >= 0.f)*(boundary_type != 2)*(alpha.x);
        net_update_hu.y += (lambda.x >= 0.f)*(boundary_type != 2)*(alpha.x * lambda.x);
    
   		//if(lambda.y >= 0.f && boundary_type != 2)
        net_update_h.y += (lambda.y >= 0.f)*(boundary_type != 2)*(alpha.y);
        net_update_hu.y += (lambda.y >= 0.f)*(boundary_type != 2)*(alpha.y * lambda.y);

       	//if(lambda.y < 0.f && boundary_type != 1)
        net_update_h.x += (lambda.y < 0.f)*(boundary_type != 1)*(alpha.y);
        net_update_hu.x += (lambda.y < 0.f)*(boundary_type != 1)*(alpha.y * lambda.y);

	*net_update_h_l = net_update_h.x;
	*net_update_h_r = net_update_h.y;
	*net_update_hu_l = net_update_hu.x;
	*net_update_hu_r = net_update_hu.y;
=======
    if(lambda.x < 0.f) {
        // to left: if left bound is not reflecting => update
        if(boundary_type != 1)
            net_update_left += (float2)(alpha.x, alpha.x * lambda.x);
    } else {
        // to right: if right bound is not reflecting => update
        if(boundary_type != 2)
            net_update_right += (float2)(alpha.x, alpha.x * lambda.x);
    }
    if(lambda.y >= 0.f) {
        // to right: if right bound is not reflecting => update
        if(boundary_type != 2)
            net_update_right += (float2)(alpha.y, alpha.y * lambda.y);
    } else {
        // to left: if left bound is not reflecting => update
        if(boundary_type != 1)
            net_update_left += (float2)(alpha.y, alpha.y * lambda.y);
    }
    
    *net_update_h_l = net_update_left.x;
    *net_update_h_r = net_update_right.x;
    *net_update_hu_l = net_update_left.y;
    *net_update_hu_r = net_update_right.y;
>>>>>>> e76dd789
}<|MERGE_RESOLUTION|>--- conflicted
+++ resolved
@@ -61,15 +61,15 @@
     
     // Check for dry-wet / wet-dry cases
     // Handle bathymetry edge-cases (wet-dry / dry-wet)
-<<<<<<< HEAD
-    if(b.x > -tolerance && b.y > -tolerance) {
+
+    if(b.x > -TOLERANCE && b.y > -TOLERANCE) {
         // left and right cell are both dry
         // nothing to do here
         return;
 	}else{
 
 	// b.x <= -tolerance && b.y > -tolerance
-	int rightCellDry = (b.x <= -tolerance)*(b.y > -tolerance);
+	int rightCellDry = (b.x <= -TOLERANCE)*(b.y > -tolerance);
         // right one is a dry cell: reflecting boundary
         // right cell should be the same height and bathymetry
         // but opposite momentum
@@ -79,7 +79,7 @@
         boundary_type = rightCellDry * 2 + !rightCellDry * boundary_type;
 
 	// b.y <= -tolerance && b.x > -tolerance
-	int leftCellDry = (b.y <= -tolerance)*(b.x > -tolerance);
+	int leftCellDry = (b.y <= -TOLERANCE)*(b.x > -tolerance);
         // left one is a dry cell: reflecting boundary
         // left cell should be the same height and bathymetry
         // but opposite momentum
@@ -87,31 +87,6 @@
 		hu.x = - leftCellDry * hu.y + !leftCellDry * hu.x;
 		b.x = leftCellDry * b.y + !leftCellDry * b.x;
         boundary_type = leftCellDry * 1 + !leftCellDry * boundary_type;
-=======
-    if(b.x <= -TOLERANCE && b.y <= -TOLERANCE) {
-        // left and right cell are both wet
-        // no need to change values
-    } else if(b.x <= -TOLERANCE) {
-        // right one is a dry cell: reflecting boundary
-        // right cell should be the same height and bathymetry
-        // but opposite momentum
-        h.y = h.x;
-        hu.y = -hu.x;
-        b.y = b.x;
-        boundary_type = 2;
-    } else if(b.y <= -TOLERANCE) {
-        // left one is a dry cell: reflecting boundary
-        // left cell should be the same height and bathymetry
-        // but opposite momentum
-        h.x = h.y;
-        hu.x = -hu.y;
-        b.x = b.y;
-        boundary_type = 1;
-    } else {
-        // left and right cell are both dry
-        // nothing to do here
-        return;
->>>>>>> e76dd789
     }
     
     const float u_l = (h.x > TOLERANCE) ? (hu.x / h.x) : 0.f;
@@ -143,7 +118,7 @@
     float2 net_update_left =  (float2)( 0.f, 0.f );
     float2 net_update_right = (float2)( 0.f, 0.f );
     // Compute net updates
-<<<<<<< HEAD
+
         //if(lambda.x < 0.f && boundary_type != 1)
         net_update_h.x += (lambda.x < 0.f)*(boundary_type != 1)*(alpha.x);
         net_update_hu.x += (lambda.x < 0.f)*(boundary_type != 1)*(alpha.x * lambda.x);
@@ -164,29 +139,5 @@
 	*net_update_h_r = net_update_h.y;
 	*net_update_hu_l = net_update_hu.x;
 	*net_update_hu_r = net_update_hu.y;
-=======
-    if(lambda.x < 0.f) {
-        // to left: if left bound is not reflecting => update
-        if(boundary_type != 1)
-            net_update_left += (float2)(alpha.x, alpha.x * lambda.x);
-    } else {
-        // to right: if right bound is not reflecting => update
-        if(boundary_type != 2)
-            net_update_right += (float2)(alpha.x, alpha.x * lambda.x);
-    }
-    if(lambda.y >= 0.f) {
-        // to right: if right bound is not reflecting => update
-        if(boundary_type != 2)
-            net_update_right += (float2)(alpha.y, alpha.y * lambda.y);
-    } else {
-        // to left: if left bound is not reflecting => update
-        if(boundary_type != 1)
-            net_update_left += (float2)(alpha.y, alpha.y * lambda.y);
-    }
-    
-    *net_update_h_l = net_update_left.x;
-    *net_update_h_r = net_update_right.x;
-    *net_update_hu_l = net_update_left.y;
-    *net_update_hu_r = net_update_right.y;
->>>>>>> e76dd789
+
 }
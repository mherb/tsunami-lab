--- conflicted
+++ resolved
@@ -32,21 +32,13 @@
     float h_l, float h_r,
     float hu_l, float hu_r,
     float b_l, float b_r,
-<<<<<<< HEAD
-    __global float* net_update_h_l, __global float* net_update_h_r,
-    __global float* net_update_hu_l, __global float* net_update_hu_r,
-    __global float* max_wave_speed) {
-
-
-	float2 h = (float2)(h_l, h_r);
-    float2 hu = (float2)(hu_l, hu_r);
-    float2 b= (float2)(b_l, b_r);
-
-=======
     SOLVER_MEM float* net_update_h_l, SOLVER_MEM float* net_update_h_r,
     SOLVER_MEM float* net_update_hu_l, SOLVER_MEM float* net_update_hu_r,
     SOLVER_MEM float* max_wave_speed) {
->>>>>>> 8c00e0fe
+    
+    float2 h = (float2)(h_l, h_r);
+    float2 hu = (float2)(hu_l, hu_r);
+    float2 b= (float2)(b_l, b_r);
     
     // Hint: maybe use native_* functions (Table 6.9) for roots and division?
     
@@ -58,11 +50,7 @@
     
     // handle edge case "both heights numerically zero"
     // in that case, just return zero for everything
-<<<<<<< HEAD
-    if(h.x < tolerance && h.y < tolerance)
-=======
-    if(h_l < TOLERANCE && h_r < TOLERANCE)
->>>>>>> 8c00e0fe
+    if(h.x < TOLERANCE && h.y < TOLERANCE)
         return;
     
     // Boundary type: Regular (0), Reflecting Left Boundary (1), Reflecting Right Boundary (2)
@@ -71,17 +59,10 @@
     
     // Check for dry-wet / wet-dry cases
     // Handle bathymetry edge-cases (wet-dry / dry-wet)
-<<<<<<< HEAD
-    if(b.x <= -tolerance && b.y <= -tolerance) {
+    if(b.x <= -TOLERANCE && b.y <= -TOLERANCE) {
         // left and right cell are both wet
 		// no need to change values
-    } else if(b.x <= -tolerance) {
-=======
-    if(b_l <= -TOLERANCE && b_r <= -TOLERANCE) {
-        // left and right cell are both wet
-		// no need to change values
-    } else if(b_l <= -TOLERANCE) {
->>>>>>> 8c00e0fe
+    } else if(b.x <= -TOLERANCE) {
         // right one is a dry cell: reflecting boundary
         // right cell should be the same height and bathymetry
         // but opposite momentum
@@ -89,11 +70,7 @@
 		hu.y = -hu.x;
 		b.y = b.x;
         boundary_type = 2;
-<<<<<<< HEAD
-    } else if(b.y <= -tolerance) {
-=======
-    } else if(b_r <= -TOLERANCE) {
->>>>>>> 8c00e0fe
+    } else if(b.y <= -TOLERANCE) {
         // left one is a dry cell: reflecting boundary
         // left cell should be the same height and bathymetry
         // but opposite momentum
@@ -107,9 +84,8 @@
         return;
     }
     
-<<<<<<< HEAD
-    const float u_l = (h.x > tolerance) ? (hu.x / h.x) : 0.f;
-    const float u_r = (h.y > tolerance) ? (hu.y / h.y) : 0.f;
+    const float u_l = (h.x > TOLERANCE) ? (hu.x / h.x) : 0.f;
+    const float u_r = (h.y > TOLERANCE) ? (hu.y / h.y) : 0.f;
 	const float2 u = (float2)(u_l, u_r);
     
 
@@ -117,7 +93,7 @@
     // compute velocity
     float velocity = (dot(u, sqrt_h)) / ( sqrt_h.x + sqrt_h.y );
 	//compute phase velocity
-    float phase_velocity = sqrt(0.5f * gravity * ( h.x + h.y ) );
+    float phase_velocity = sqrt(0.5f * GRAVITY * ( h.x + h.y ) );
     // Compute eigenvalues lambda
  	float2 lambda = (float2)(velocity - phase_velocity, velocity + phase_velocity);
 
@@ -125,28 +101,7 @@
 	float2 delta_f_h = (float2)(-h.x + b.y - b.x, h.y + b.y - b.x);
     float2 delta_f = (float2)(hu.y - hu.x,
 		(hu.y * u.y) - (hu.x * u.x)
-        + 0.5f * gravity * (dot(h, delta_f_h)));
-=======
-    const float u_l = (h_l > TOLERANCE) ? (hu_l / h_l) : 0.f;
-    const float u_r = (h_r > TOLERANCE) ? (hu_r / h_r) : 0.f;
-    
-    // Compute eigenvalues lambda_1 and lambda_2
-    float sqrt_h_l = sqrt(h_l);
-    float sqrt_h_r = sqrt(h_r);
-    // Hint: use dot product here
-    float velocity = ( u_l * sqrt_h_l + u_r * sqrt_h_r ) / ( sqrt_h_l + sqrt_h_r );
-    // Hint: maybe use dot product here too?
-    float phase_velocity = sqrt(0.5f * GRAVITY * ( h_l + h_r ) );
-    float lambda_1 = velocity - phase_velocity;
-    float lambda_2 = velocity + phase_velocity;
-
-    // Compute the eigencoefficients alpha_1 and alpha_2 needed
-    // to compute the resulting waves.
-    float delta_f_1 = hu_r - hu_l;
-    // Hint: use dot product(s) here
-    float delta_f_2 = (hu_r * u_r) - (hu_l * u_l)
-        + 0.5f * GRAVITY * (h_r * (h_r + b_r - b_l) + h_l * (-h_l + b_r - b_l));
->>>>>>> 8c00e0fe
+        + 0.5f * GRAVITY * (dot(h, delta_f_h)));
 
     float lambda_diff = lambda.y - lambda.x;
 
